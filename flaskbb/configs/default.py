# -*- coding: utf-8 -*-
"""
    flaskbb.configs.default
    ~~~~~~~~~~~~~~~~~~~~~~~

    This is the default configuration for FlaskBB that every site should have.
    You can override these configuration variables in another class.

    :copyright: (c) 2014 by the FlaskBB Team.
    :license: BSD, see LICENSE for more details.
"""
import os
import sys
import datetime


class DefaultConfig(object):

    # Get the app root path
    #            <_basedir>
    # ../../ -->  flaskbb/flaskbb/configs/base.py
    basedir = os.path.join(os.path.abspath(os.path.dirname(os.path.dirname(
                           os.path.dirname(__file__)))))

    # Python version
    py_version = '{0.major}{0.minor}'.format(sys.version_info)

    # Flask Settings
    # ------------------------------
    # There is a whole bunch of more settings available here:
    # http://flask.pocoo.org/docs/0.11/config/#builtin-configuration-values
    DEBUG = False
    TESTING = False

    # Server Name
    # The name and port number of the server.
    # Required for subdomain support (e.g.: 'myapp.dev:5000') and
    # URL generation without a request context but with an application context
    # which we need in order to generate URLs (with the celery application)
    # Note that localhost does not support subdomains so setting this to
    # “localhost” does not help.
    # Example for the FlaskBB forums: SERVER_NAME = "forums.flaskbb.org"
    #SERVER_NAME =

    # The preferred url scheme. In a productive environment it is highly
    # recommended to use 'https'.
    # This only affects the url generation with 'url_for'.
    PREFERRED_URL_SCHEME = "http"

    # If SEND_LOGS is set to True, the admins (see the mail configuration) will
    # recieve the error logs per email.
    SEND_LOGS = False

    # The filename for the info and error logs. The logfiles are stored at
    # flaskbb/logs
    INFO_LOG = "info.log"
    ERROR_LOG = "error.log"

    # Database
    # ------------------------------
    # For PostgresSQL:
    #SQLALCHEMY_DATABASE_URI = "postgresql://flaskbb@localhost:5432/flaskbb"
    # For SQLite:
    SQLALCHEMY_DATABASE_URI = 'sqlite:///' + basedir + '/' + \
                              'flaskbb.sqlite'

    # This option will be removed as soon as Flask-SQLAlchemy removes it.
    # At the moment it is just used to suppress the super annoying warning
    SQLALCHEMY_TRACK_MODIFICATIONS = False
    # This will print all SQL statements
    SQLALCHEMY_ECHO = False

    ALEMBIC = {
        'script_location': os.path.join(basedir, "migrations"),
<<<<<<< HEAD
        'version_locations': ''
=======
        'version_locations': get_alembic_branches(),
        'file_template': '%%(year)d%%(month).2d%%(day).2d%%(hour).2d%%(minute).2d_%%(rev)s_%%(slug)s'
>>>>>>> 0fa59a66
    }
    ALEMBIC_CONTEXT = {
        'render_as_batch': True
    }

    # Security
    # ------------------------------
    # This is the secret key that is used for session signing.
    # You can generate a secure key with os.urandom(24)
    SECRET_KEY = 'secret key'

    # You can generate the WTF_CSRF_SECRET_KEY the same way as you have
    # generated the SECRET_KEY. If no WTF_CSRF_SECRET_KEY is provided, it will
    # use the SECRET_KEY.
    WTF_CSRF_ENABLED = True
    WTF_CSRF_SECRET_KEY = "reallyhardtoguess"

    # Full-Text-Search
    # ------------------------------
    # This will use the "whoosh_index" directory to store the search indexes
    WHOOSHEE_DIR = os.path.join(basedir, "whoosh_index", py_version)
    # How long should whooshee try to acquire write lock? (defaults to 2)
    WHOOSHEE_WRITER_TIMEOUT = 2
    # Minimum number of characters for the search (defaults to 3)
    WHOOSHEE_MIN_STRING_LEN = 3

    # Auth
    # ------------------------------
    LOGIN_VIEW = "auth.login"
    REAUTH_VIEW = "auth.reauth"
    LOGIN_MESSAGE_CATEGORY = "info"
    REFRESH_MESSAGE_CATEGORY = "info"

    # The name of the cookie to store the “remember me” information in.
    REMEMBER_COOKIE_NAME = "remember_token"
    # The amount of time before the cookie expires, as a datetime.timedelta object.
    REMEMBER_COOKIE_DURATION = datetime.timedelta(days=365)
    # If the “Remember Me” cookie should cross domains,
    # set the domain value here (i.e. .example.com would allow the cookie
    # to be used on all subdomains of example.com).
    REMEMBER_COOKIE_DOMAIN = None
    # Limits the “Remember Me” cookie to a certain path.
    REMEMBER_COOKIE_PATH = "/"
    # Restricts the “Remember Me” cookie’s scope to secure channels (typically HTTPS).
    REMEMBER_COOKIE_SECURE = None
    # Prevents the “Remember Me” cookie from being accessed by client-side scripts.
    REMEMBER_COOKIE_HTTPONLY = False

    # Rate Limiting via Flask-Limiter
    # -------------------------------
    # A full list with configuration values is available at the flask-limiter
    # docs, but you actually just need those settings below.
    # You can disabled the Rate Limiter here as well - it will overwrite
    # the setting from the admin panel!
    # RATELIMIT_ENABLED = True
    # You can choose from:
    #   memory:// (default)
    #   redis://host:port
    #   memcached://host:port
    # Using the redis storage requires the installation of the redis package,
    # which will be installed if you enable REDIS_ENABLE while memcached
    # relies on the pymemcache package.
    #RATELIMIT_STORAGE_URL = "redis://localhost:6379"

    # Caching
    # ------------------------------
    # For all available caching types, have a look at the Flask-Cache docs
    # https://pythonhosted.org/Flask-Caching/#configuring-flask-caching
    CACHE_TYPE = "simple"
    # For redis:
    #CACHE_TYPE = "redis"
    CACHE_DEFAULT_TIMEOUT = 60

    # Mail
    # ------------------------------
    # Google Mail Example
    #MAIL_SERVER = "smtp.gmail.com"
    #MAIL_PORT = 465
    #MAIL_USE_SSL = True
    #MAIL_USERNAME = "your_username@gmail.com"
    #MAIL_PASSWORD = "your_password"
    #MAIL_DEFAULT_SENDER = ("Your Name", "your_username@gmail.com")

    # Local SMTP Server
    MAIL_SERVER = "localhost"
    MAIL_PORT = 25
    MAIL_USE_SSL = False
    MAIL_USE_TLS = False
    MAIL_USERNAME = "noreply@example.org"
    MAIL_PASSWORD = ""
    MAIL_DEFAULT_SENDER = ("Default Sender", "noreply@example.org")
    # Where to logger should send the emails to
    ADMINS = ["admin@example.org"]

    # Redis
    # ------------------------------ #
    # If redis is enabled, it can be used for:
    #   - Sending non blocking emails via Celery (Task Queue)
    #   - Caching
    #   - Rate Limiting
    REDIS_ENABLED = False
    REDIS_URL = "redis://localhost:6379"  # or with a password: "redis://:password@localhost:6379"
    REDIS_DATABASE = 0

    # Celery
    CELERY_BROKER_URL = 'redis://localhost:6379'
    CELERY_RESULT_BACKEND = 'redis://localhost:6379'
    if not REDIS_ENABLED: CELERY_ALWAYS_EAGER = True

    # FlaskBB Settings
    # ------------------------------ #
    # URL Prefixes
    FORUM_URL_PREFIX = ""
    USER_URL_PREFIX = "/user"
    MESSAGE_URL_PREFIX = "/message"
    AUTH_URL_PREFIX = "/auth"
    ADMIN_URL_PREFIX = "/admin"
    # Remove dead plugins - useful if you want to migrate your instance
    # somewhere else and forgot to reinstall the plugins.
    # If set to `False` it will NOT remove plugins that are NOT installed on
    # the filesystem (virtualenv, site-packages).
    REMOVE_DEAD_PLUGINS = False<|MERGE_RESOLUTION|>--- conflicted
+++ resolved
@@ -72,12 +72,8 @@
 
     ALEMBIC = {
         'script_location': os.path.join(basedir, "migrations"),
-<<<<<<< HEAD
-        'version_locations': ''
-=======
-        'version_locations': get_alembic_branches(),
+        'version_locations': '',
         'file_template': '%%(year)d%%(month).2d%%(day).2d%%(hour).2d%%(minute).2d_%%(rev)s_%%(slug)s'
->>>>>>> 0fa59a66
     }
     ALEMBIC_CONTEXT = {
         'render_as_batch': True
