--- conflicted
+++ resolved
@@ -191,16 +191,15 @@
     MESSAGE_URL_PREFIX = "/message"
     AUTH_URL_PREFIX = "/auth"
     ADMIN_URL_PREFIX = "/admin"
-<<<<<<< HEAD
+
+    # Logging Config Path
+    LOG_CONF_FILE = None
+
     # Plugin Folder
     PLUGINS_FOLDER = os.path.join(basedir, "flaskbb", "plugins")
 
-    # Logging Config Path
-    LOG_CONF_FILE = None
-=======
     # Remove dead plugins - useful if you want to migrate your instance
     # somewhere else and forgot to reinstall the plugins.
     # If set to `False` it will NOT remove plugins that are NOT installed on
     # the filesystem (virtualenv, site-packages).
-    REMOVE_DEAD_PLUGINS = False
->>>>>>> ff6798ee
+    REMOVE_DEAD_PLUGINS = False