--- conflicted
+++ resolved
@@ -7,17 +7,13 @@
     :copyright: (c) 2015 by the FlaskBB Team.
     :license: BSD, see LICENSE for more details
 """
-<<<<<<< HEAD
 import logging
-from flask_allows import Requirement, Or, And
-=======
+
 from flask_allows import And, Or, Requirement
->>>>>>> 19656a1e
 
 from flaskbb.exceptions import FlaskBBError
 from flaskbb.forum.locals import current_forum, current_post, current_topic
 from flaskbb.forum.models import Forum, Post, Topic
-
 
 logger = logging.getLogger(__name__)
 
