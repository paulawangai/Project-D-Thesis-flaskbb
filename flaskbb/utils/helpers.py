# -*- coding: utf-8 -*-
"""
flaskbb.utils.helpers
~~~~~~~~~~~~~~~~~~~~~

A few helpers that are used by flaskbb

:copyright: (c) 2014 by the FlaskBB Team.
:license: BSD, see LICENSE for more details.
"""

import ast
import itertools
import logging
import operator
import os
import re
import time
from datetime import datetime, timedelta
from email import message_from_string
from functools import wraps
<<<<<<< HEAD
from fp_decorators.pure import pure
=======
from fp_decorators.immutable import immutable
>>>>>>> ba1b9364

import pkg_resources
import requests
import unidecode
from babel.core import get_locale_identifier
from babel.dates import format_date as babel_format_date
from babel.dates import format_datetime as babel_format_datetime
from babel.dates import format_time as babel_format_time
from babel.dates import format_timedelta as babel_format_timedelta
from flask import current_app, flash, g, redirect, request, session, url_for
from flask_allows import Permission
from flask_babelplus import lazy_gettext as _
from flask_login import current_user
from flask_themes2 import get_themes_list, render_theme_template
from markupsafe import Markup
from PIL import ImageFile
from pytz import UTC
from werkzeug.local import LocalProxy
from werkzeug.utils import ImportStringError, import_string

from flaskbb.extensions import babel, redis_store
from flaskbb.utils.http import is_safe_url
from flaskbb.utils.settings import flaskbb_config

logger = logging.getLogger(__name__)

_punct_re = re.compile(r'[\t !"#$%&\'()*\-/<=>?@\[\\\]^_`{|},.]+')


def to_bytes(text, encoding="utf-8"):
    """Transform string to bytes."""
    if isinstance(text, str):
        text = text.encode(encoding)
    return text


def to_unicode(input_bytes, encoding="utf-8"):
    """Decodes input_bytes to text if needed."""
    if not isinstance(input_bytes, str):
        input_bytes = input_bytes.decode(encoding)
    return input_bytes


def slugify(text, delim="-"):
    """Generates an slightly worse ASCII-only slug.
     Taken from the Flask Snippets page.

    :param text: The text which should be slugified
    :param delim: Default "-". The delimeter for whitespace
    """
    text = unidecode.unidecode(text)
    result = []
    for word in _punct_re.split(text.lower()):
        if word:
            result.append(word)
    return str(delim.join(result))


def redirect_url(endpoint, use_referrer=True):
    """Generates a redirect url based on the referrer or endpoint."""
    targets = [endpoint]
    allowed_hosts = current_app.config["ALLOWED_HOSTS"]
    if use_referrer:
        targets.insert(0, request.referrer)
    for target in targets:
        if target and is_safe_url(target, allowed_hosts):
            return target


def redirect_or_next(endpoint, use_referrer=True):
    """Redirects the user back to the page they were viewing or to a specified
    endpoint. Wraps Flasks :func:`Flask.redirect` function.

    :param endpoint: The fallback endpoint.
    """
    return redirect(
        redirect_url(request.args.get("next"), use_referrer)
        or redirect_url(endpoint, use_referrer)
    )


def render_template(template, **context):  # pragma: no cover
    """A helper function that uses the `render_theme_template` function
    without needing to edit all the views
    """
    if current_user.is_authenticated and current_user.theme:
        theme = current_user.theme
    else:
        theme = session.get("theme", flaskbb_config["DEFAULT_THEME"])
    return render_theme_template(theme, template, **context)


# TODO(anr): clean this up
def do_topic_action(topics, user, action, reverse):  # noqa: C901
    """Executes a specific action for topics. Returns a list with the modified
    topic objects.

    :param topics: A iterable with ``Topic`` objects.
    :param user: The user object which wants to perform the action.
    :param action: One of the following actions: locked, important and delete.
    :param reverse: If the action should be done in a reversed way.
                    For example, to unlock a topic, ``reverse`` should be
                    set to ``True``.
    """
    if not topics:
        return False

    from flaskbb.utils.requirements import (
        CanDeleteTopic,
        Has,
        IsAtleastModeratorInForum,
    )

    if not Permission(IsAtleastModeratorInForum(forum=topics[0].forum)):
        flash(
            _("You do not have the permissions to execute this action."),
            "danger",
        )
        return False

    modified_topics = 0
    if action not in {"delete", "hide", "unhide"}:
        for topic in topics:
            if getattr(topic, action) and not reverse:
                continue

            setattr(topic, action, not reverse)
            modified_topics += 1
            topic.save()

    elif action == "delete":
        if not Permission(CanDeleteTopic):
            flash(
                _("You do not have the permissions to delete these topics."),
                "danger",
            )
            return False

        for topic in topics:
            modified_topics += 1
            topic.delete()

    elif action == "hide":
        if not Permission(Has("makehidden")):
            flash(
                _("You do not have the permissions to hide these topics."),
                "danger",
            )
            return False

        for topic in topics:
            if topic.hidden:
                continue
            modified_topics += 1
            topic.hide(user)

    elif action == "unhide":
        if not Permission(Has("makehidden")):
            flash(
                _("You do not have the permissions to unhide these topics."),
                "danger",
            )
            return False

        for topic in topics:
            if not topic.hidden:
                continue
            modified_topics += 1
            topic.unhide()

    return modified_topics


def get_categories_and_forums(query_result, user):
    """Returns a list with categories. Every category has a list for all
     their associated forums.

     The structure looks like this::
         [(<Category 1>,
           [(<Forum 1>, None),
            (<Forum 2>, <flaskbb.forum.models.ForumsRead at 0x38fdb50>)]),
          (<Category 2>,
           [(<Forum 3>, None),
           (<Forum 4>, None)])]

     and to unpack the values you can do this::
         In [110]: for category, forums in x:
            .....:     print category
            .....:     for forum, forumsread in forums:
            .....:         print "\t", forum, forumsread

    This will print something like this:
         <Category 1>
             <Forum 1> None
             <Forum 2> <flaskbb.forum.models.ForumsRead object at 0x38fdb50>
         <Category 2>
             <Forum 3> None
             <Forum 4> None

     :param query_result: A tuple (KeyedTuple) with all categories and forums

     :param user: The user object is needed because a signed out user does not
                  have the ForumsRead relation joined.
    """
    it = itertools.groupby(query_result, operator.itemgetter(0))

    forums = []

    if user.is_authenticated:
        for key, value in it:
            forums.append((key, [(item[1], item[2]) for item in value]))
    else:
        for key, value in it:
            forums.append((key, [(item[1], None) for item in value]))

    return forums


def get_forums(query_result, user):
    """Returns a tuple which contains the category and the forums as list.
    This is the counterpart for get_categories_and_forums and especially
    usefull when you just need the forums for one category.

    For example::
        (<Category 2>,
          [(<Forum 3>, None),
          (<Forum 4>, None)])

    :param query_result: A tuple (KeyedTuple) with all categories and forums

    :param user: The user object is needed because a signed out user does not
                 have the ForumsRead relation joined.
    """
    it = itertools.groupby(query_result, operator.itemgetter(0))

    if user.is_authenticated:
        for key, value in it:
            forums = key, [(item[1], item[2]) for item in value]
    else:
        for key, value in it:
            forums = key, [(item[1], None) for item in value]

    return forums


def forum_is_unread(forum, forumsread, user):
    """Checks if a forum is unread

    :param forum: The forum that should be checked if it is unread

    :param forumsread: The forumsread object for the forum

    :param user: The user who should be checked if he has read the forum
    """
    # If the user is not signed in, every forum is marked as read
    if not user.is_authenticated:
        return False

    read_cutoff = time_utcnow() - timedelta(days=flaskbb_config["TRACKER_LENGTH"])

    # disable tracker if TRACKER_LENGTH is set to 0
    if flaskbb_config["TRACKER_LENGTH"] == 0:
        return False

    # If there are no topics in the forum, mark it as read
    if forum and forum.topic_count == 0:
        return False

    # check if the last post is newer than the tracker length
    if forum.last_post_id is None or forum.last_post_created < read_cutoff:
        return False

    # If the user hasn't visited a topic in the forum - therefore,
    # forumsread is None and we need to check if it is still unread
    if forum and not forumsread:
        return forum.last_post_created > read_cutoff

    try:
        # check if the forum has been cleared and if there is a new post
        # since it have been cleared
        if forum.last_post_created > forumsread.cleared:
            if forum.last_post_created < forumsread.last_read:
                return False
    except TypeError:
        pass

    # else just check if the user has read the last post
    return forum.last_post_created > forumsread.last_read


def topic_is_unread(topic, topicsread, user, forumsread=None):
    """Checks if a topic is unread.

    :param topic: The topic that should be checked if it is unread

    :param topicsread: The topicsread object for the topic

    :param user: The user who should be checked if he has read the last post
                 in the topic

    :param forumsread: The forumsread object in which the topic is. If you
                       also want to check if the user has marked the forum as
                       read, than you will also need to pass an forumsread
                       object.
    """
    if not user.is_authenticated:
        return False

    read_cutoff = time_utcnow() - timedelta(days=flaskbb_config["TRACKER_LENGTH"])

    # disable tracker if read_cutoff is set to 0
    if flaskbb_config["TRACKER_LENGTH"] == 0:
        return False

    # check read_cutoff
    if topic.last_updated < read_cutoff:
        return False

    # topicsread is none if the user has marked the forum as read
    # or if he hasn't visited the topic yet
    if topicsread is None:
        # user has cleared the forum - check if there is a new post
        if forumsread and forumsread.cleared is not None:
            return forumsread.cleared < topic.last_updated

        # user hasn't read the topic yet, or there is a new post since the user
        # has marked the forum as read
        return True

    # check if there is a new post since the user's last topic visit
    return topicsread.last_read < topic.last_updated


def mark_online(user_id, guest=False):  # pragma: no cover
    """Marks a user as online

    :param user_id: The id from the user who should be marked as online

    :param guest: If set to True, it will add the user to the guest activity
                  instead of the user activity.

    Ref: http://flask.pocoo.org/snippets/71/
    """
    user_id = to_bytes(user_id)
    now = int(time.time())
    expires = now + (flaskbb_config["ONLINE_LAST_MINUTES"] * 60) + 10
    if guest:
        all_users_key = "online-guests/%d" % (now // 60)
        user_key = "guest-activity/%s" % user_id
    else:
        all_users_key = "online-users/%d" % (now // 60)
        user_key = "user-activity/%s" % user_id
    p = redis_store.pipeline()
    p.sadd(all_users_key, user_id)
    p.set(user_key, now)
    p.expireat(all_users_key, expires)
    p.expireat(user_key, expires)
    p.execute()


def get_online_users(guest=False):  # pragma: no cover
    """Returns all online users within a specified time range

    :param guest: If True, it will return the online guests
    """
    current = int(time.time()) // 60
    minutes = range(flaskbb_config["ONLINE_LAST_MINUTES"])
    if guest:
        users = redis_store.sunion(
            ["online-guests/%d" % (current - x) for x in minutes]
        )
    else:
        users = redis_store.sunion(["online-users/%d" % (current - x) for x in minutes])

    return [to_unicode(u) for u in users]

@pure
def crop_title(title, length=None, suffix="..."):
    """Crops the title to a specified length

    :param title: The title that should be cropped

    :param suffix: The suffix which should be appended at the
                   end of the title.
    """
    length = flaskbb_config["TITLE_LENGTH"] if length is None else length

    if len(title) <= length:
        return title

    return title[:length].rsplit(" ", 1)[0] + suffix


def is_online(user):
    """A simple check to see if the user was online within a specified
    time range

    :param user: The user who needs to be checked
    """
    return user.lastseen >= time_diff()


def time_utcnow():
    """Returns a timezone aware utc timestamp."""
    return datetime.now(UTC)


def time_diff():
    """Calculates the time difference between now and the ONLINE_LAST_MINUTES
    variable from the configuration.
    """
    now = time_utcnow()
    diff = now - timedelta(minutes=flaskbb_config["ONLINE_LAST_MINUTES"])
    return diff


def _get_user_locale():
    locale = flaskbb_config.get("DEFAULT_LANGUAGE", "en")
    if current_user.is_authenticated and current_user.language is not None:
        locale = current_user.language
    return locale


# http://babel.pocoo.org/en/latest/api/dates.html#babel.dates.format_time
def _format_html_time_tag(datetime, what_to_display):
    if what_to_display == "date-only":
        content = babel_format_date(datetime, locale=_get_user_locale())
    elif what_to_display == "time-only":
        content = babel_format_time(datetime, format="short", locale=_get_user_locale())
    elif what_to_display == "date-and-time":
        content = babel_format_datetime(datetime, tzinfo=UTC, locale=_get_user_locale())
        # While this could be done with a format string, that would
        # hinder internationalization and honestly why bother.
        content += " UTC"
    else:
        raise ValueError("what_to_display argument invalid")

    isoformat = datetime.isoformat()

    return Markup(
        '<time datetime="{}" data-what_to_display="{}">{}</time>'.format(
            isoformat, what_to_display, content
        )
    )

@immutable
def format_datetime(datetime):
    """Format the datetime for usage in templates.

    :param value: The datetime object that should be formatted
    :rtype: Markup
    """
    return _format_html_time_tag(datetime, "date-and-time")

@immutable
def format_date(datetime):
    """Format the datetime for usage in templates, keeping only the date.

    :param value: The datetime object that should be formatted
    :rtype: Markup
    """
    return _format_html_time_tag(datetime, "date-only")


def format_time(datetime):
    """Format the datetime for usage in templates, keeping only the time.

    :param value: The datetime object that should be formatted
    :rtype: Markup
    """
    return _format_html_time_tag(datetime, "time-only")


def format_timedelta(delta, **kwargs):
    """Wrapper around babel's format_timedelta to make it user language
    aware.
    """
    return babel_format_timedelta(delta, locale=_get_user_locale(), **kwargs)


def time_since(time):  # pragma: no cover
    """Returns a string representing time since e.g.
    3 days ago, 5 hours ago.

    :param time: A datetime object
    """
    delta = time - time_utcnow()
    return format_timedelta(delta, add_direction=True)


def format_quote(username, content):
    """Returns a formatted quote depending on the markup language.

    :param username: The username of a user.
    :param content: The content of the quote
    """
    profile_url = url_for("user.profile", username=username)
    content = "\n> ".join(content.strip().split("\n"))
    quote = "**[{username}]({profile_url}) wrote:**\n> {content}\n".format(
        username=username, profile_url=profile_url, content=content
    )

    return quote


def get_image_info(url):
    """Returns the content-type, image size (kb), height and width of
    an image without fully downloading it.

    :param url: The URL of the image.
    """

    try:
        r = requests.get(url, timeout=(3.05, 27), stream=True)
    except requests.ConnectionError:
        return None

    image_size = r.headers.get("content-length", None)
    if image_size is None:
        return None

    image_size = float(image_size) / 1000  # in kilobyte
    image_max_size = 10000
    image_data = {
        "content_type": "",
        "size": image_size,
        "width": 0,
        "height": 0,
    }

    # lets set a hard limit of 10MB
    if image_size > image_max_size:
        return image_data

    data = None
    parser = ImageFile.Parser()

    while True:
        data = r.raw.read(1024)
        if not data:
            break

        parser.feed(data)
        if parser.image:
            image_data["content_type"] = parser.image.format
            image_data["width"] = parser.image.size[0]
            image_data["height"] = parser.image.size[1]
            break

    return image_data


def check_image(url):
    """A little wrapper for the :func:`get_image_info` function.
    If the image doesn't match the ``flaskbb_config`` settings it will
    return a tuple with a the first value is the custom error message and
    the second value ``False`` for not passing the check.
    If the check is successful, it will return ``None`` for the error message
    and ``True`` for the passed check.

    :param url: The image url to be checked.
    """
    img_info = get_image_info(url)
    error = None

    if img_info is None:
        error = "Couldn't get image info. Try a different hoster and/or image."
        return error, False

    if img_info["size"] > flaskbb_config["AVATAR_SIZE"]:
        error = "Image is too big! {}kb are allowed.".format(
            flaskbb_config["AVATAR_SIZE"]
        )
        return error, False

    if not img_info["content_type"] in flaskbb_config["AVATAR_TYPES"]:
        error = "Image type {} is not allowed. Allowed types are: {}".format(
            img_info["content_type"], ", ".join(flaskbb_config["AVATAR_TYPES"])
        )
        return error, False

    if img_info["width"] > flaskbb_config["AVATAR_WIDTH"]:
        error = "Image is too wide! {}px width is allowed.".format(
            flaskbb_config["AVATAR_WIDTH"]
        )
        return error, False

    if img_info["height"] > flaskbb_config["AVATAR_HEIGHT"]:
        error = "Image is too high! {}px height is allowed.".format(
            flaskbb_config["AVATAR_HEIGHT"]
        )
        return error, False

    return error, True


def get_alembic_locations(plugin_dirs):
    """Returns a tuple with (branchname, plugin_dir) combinations.
    The branchname is the name of plugin directory which should also be
    the unique identifier of the plugin.
    """
    branches_dirs = [
        tuple([os.path.basename(os.path.dirname(p)), p]) for p in plugin_dirs
    ]

    return branches_dirs


def get_available_themes():
    """Returns a list that contains all available themes. The items in the
    list are tuples where the first item of the tuple is the identifier and
    the second one the name of the theme.
    For example::

        [('aurora_mod', 'Aurora Mod')]
    """
    return [(theme.identifier, theme.name) for theme in get_themes_list()]


def get_available_languages():
    """Returns a list that contains all available languages. The items in the
    list are tuples where the first item of the tuple is the locale
    identifier (i.e. de_AT) and the second one the display name of the locale.
    For example::

        [('de_AT', 'Deutsch (Österreich)')]
    """
    return [
        (get_locale_identifier((l.language, l.territory)), l.display_name)
        for l in babel.list_translations()
    ]


def app_config_from_env(app, prefix="FLASKBB_"):
    """Retrieves the configuration variables from the environment.
    Set your environment variables like this::

        export FLASKBB_SECRET_KEY="your-secret-key"

    and based on the prefix, it will set the actual config variable
    on the ``app.config`` object.

    :param app: The application object.
    :param prefix: The prefix of the environment variables.
    """
    for key, value in os.environ.items():
        if key.startswith(prefix):
            key = key[len(prefix) :]
            try:
                value = ast.literal_eval(value)
            except (ValueError, SyntaxError):
                pass
            app.config[key] = value
    return app


def get_flaskbb_config(app, config_file):
    """Returns ``None`` or the config which is either the path to a config file
    or an object. They can be used by ``app.config.from_pyfile`` or
    by ``app.config.from_object``.

    :param app: The app instance.
    :param config_file: A string which is either a module that can be
                        imported, a path to a config file or an object.
                        If the provided config_file can't be found, it will
                        search for a 'flaskbb.cfg' file in the instance
                        directory and in the project's root directory.
    """
    if config_file is not None:
        # config is an object
        if not isinstance(config_file, str):
            return config_file

        # config is a file
        # -> check if it exists in the instance folder
        if os.path.exists(os.path.join(app.instance_path, config_file)):
            return os.path.join(app.instance_path, config_file)

        # -> check if its an absolute path
        if os.path.exists(os.path.abspath(config_file)):
            return os.path.join(os.path.abspath(config_file))

        # config is an importable string
        try:
            return import_string(config_file)
        except ImportStringError:
            return None
    else:
        # this would be so much nicer and cleaner if we wouldn't
        # support the root/project dir.
        # this walks back to flaskbb/ from flaskbb/flaskbb/cli/main.py
        project_dir = os.path.dirname(os.path.dirname(os.path.dirname(__file__)))
        project_config = os.path.join(project_dir, "flaskbb.cfg")

        # instance config doesn't exist
        instance_config = os.path.join(app.instance_path, "flaskbb.cfg")
        if os.path.exists(instance_config):
            return instance_config

        # config in root directory doesn't exist
        if os.path.exists(project_config):
            return project_config


class ReverseProxyPathFix(object):
    """Wrap the application in this middleware and configure the
    front-end server to add these headers, to let you quietly bind
    this to a URL other than / and to an HTTP scheme that is
    different than what is used locally.
    http://flask.pocoo.org/snippets/35/

    In wsgi.py::

        from flaskbb.utils.helpers import ReverseProxyPathFix
        flaskbb = create_app(config="flaskbb.cfg")
        flaskbb.wsgi_app = ReverseProxyPathFix(flaskbb.wsgi_app)

    and in nginx::

        location /forums {
            proxy_pass http://127.0.0.1:8000;
            proxy_set_header Host $host;
            proxy_set_header X-Forwarded-For $proxy_add_x_forwarded_for;
            proxy_set_header X-Scheme $scheme;
            proxy_set_header X-Script-Name /forums;  # this part here
        }

    :param app: the WSGI application
    :param force_https: Force HTTPS on all routes. Defaults to ``False``.
    """

    def __init__(self, app, force_https=False):
        self.app = app
        self.force_https = force_https

    def __call__(self, environ, start_response):
        script_name = environ.get("HTTP_X_SCRIPT_NAME", "")
        if script_name:
            environ["SCRIPT_NAME"] = script_name
            path_info = environ.get("PATH_INFO", "")
            if path_info and path_info.startswith(script_name):
                environ["PATH_INFO"] = path_info[len(script_name) :]
        server = environ.get(
            "HTTP_X_FORWARDED_SERVER_CUSTOM",
            environ.get("HTTP_X_FORWARDED_SERVER", ""),
        )
        if server:
            environ["HTTP_HOST"] = server

        scheme = environ.get("HTTP_X_SCHEME", "")

        if scheme:
            environ["wsgi.url_scheme"] = scheme

        if self.force_https:
            environ["wsgi.url_scheme"] = "https"

        return self.app(environ, start_response)


def real(obj):
    """Unwraps a werkzeug.local.LocalProxy object if given one,
    else returns the object.
    """
    if isinstance(obj, LocalProxy):
        return obj._get_current_object()
    return obj


def parse_pkg_metadata(dist_name):
    try:
        raw_metadata = pkg_resources.get_distribution(dist_name).get_metadata(
            "METADATA"
        )
    except FileNotFoundError:
        raw_metadata = pkg_resources.get_distribution(dist_name).get_metadata(
            "PKG-INFO"
        )

    metadata = {}

    # lets use the Parser from email to parse our metadata :)
    for key, value in message_from_string(raw_metadata).items():
        metadata[key.replace("-", "_").lower()] = value

    return metadata


def anonymous_required(f):
    @wraps(f)
    def wrapper(*a, **k):
        if current_user is not None and current_user.is_authenticated:
            return redirect_or_next(url_for("forum.index"))
        return f(*a, **k)

    return wrapper


def enforce_recaptcha(limiter):
    current_limit = getattr(g, "view_rate_limit", None)
    login_recaptcha = False
    if current_limit is not None:
        window_stats = limiter.limiter.get_window_stats(*current_limit)
        stats_diff = flaskbb_config["AUTH_REQUESTS"] - window_stats[1]
        login_recaptcha = stats_diff >= flaskbb_config["LOGIN_RECAPTCHA"]
    return login_recaptcha


def registration_enabled(f):
    @wraps(f)
    def wrapper(*a, **k):
        if not flaskbb_config["REGISTRATION_ENABLED"]:
            flash(_("The registration has been disabled."), "info")
            return redirect_or_next(url_for("forum.index"))
        return f(*a, **k)

    return wrapper


def requires_unactivated(f):
    @wraps(f)
    def wrapper(*a, **k):
        if current_user.is_active or not flaskbb_config["ACTIVATE_ACCOUNT"]:
            flash(_("This account is already activated."), "info")
            return redirect(url_for("forum.index"))
        return f(*a, **k)

    return wrapper


def register_view(bp_or_app, routes, view_func, *args, **kwargs):
    for route in routes:
        bp_or_app.add_url_rule(route, view_func=view_func, *args, **kwargs)


class FlashAndRedirect(object):
    def __init__(self, message, level, endpoint):
        # need to reassign to avoid capturing the reassigned endpoint
        # in the generated closure, otherwise bad things happen at resolution
        if not callable(endpoint):
            # discard args and kwargs and just go to the endpoint
            # this probably isn't *100%* correct behavior in case we need
            # to add query params on...
            endpoint_ = lambda *a, **k: url_for(endpoint)  # noqa
        else:
            endpoint_ = endpoint

        self._message = message
        self._level = level
        self._endpoint = endpoint_

    def __call__(self, *a, **k):
        flash(self._message, self._level)
        return redirect(self._endpoint(*a, **k))<|MERGE_RESOLUTION|>--- conflicted
+++ resolved
@@ -19,11 +19,10 @@
 from datetime import datetime, timedelta
 from email import message_from_string
 from functools import wraps
-<<<<<<< HEAD
 from fp_decorators.pure import pure
-=======
+
 from fp_decorators.immutable import immutable
->>>>>>> ba1b9364
+
 
 import pkg_resources
 import requests
