--- conflicted
+++ resolved
@@ -64,30 +64,18 @@
     def update_topic(cls, writer, topic):
         writer.update_document(
             topic_id=topic.id,
-<<<<<<< HEAD
-            title=topic.title,
-            username=topic.username,
-            content=getattr(topic.first_post,'content',None)
-=======
             title=text_type(topic.title),
             username=text_type(topic.username),
             content=text_type(getattr(topic.first_post, 'content', None))
->>>>>>> f87e4a19
         )
 
     @classmethod
     def insert_topic(cls, writer, topic):
         writer.add_document(
             topic_id=topic.id,
-<<<<<<< HEAD
-            title=topic.title,
-            username=topic.username,
-            content=getattr(topic.first_post,'content',None)
-=======
             title=text_type(topic.title),
             username=text_type(topic.username),
             content=text_type(getattr(topic.first_post, 'content', None))
->>>>>>> f87e4a19
         )
 
     @classmethod
