--- conflicted
+++ resolved
@@ -105,13 +105,8 @@
                     {% if current_user.is_authenticated() and post.user_id and post.user_id != current_user.id %}
                     <a href="{{ url_for('user.new_message', to_user=post.user.username) }}">PM</a>
                     {% endif %}
-<<<<<<< HEAD
-                    {% if post.user.website %}
-                    | <a href="{{post.user.website}}">Website</a>
-=======
                     {% if user.website %}
                     {% if current_user.is_authenticated() %}| {% endif %}<a href="{{ user.website }}">Website</a>
->>>>>>> def73c4c
                     {% endif %}
                 </span>
 
