<!DOCTYPE html>
<html lang="en">
    <head>
        <meta charset="utf-8">
        <title>
        {% block title %}
            {%- if not page_title -%}
                {{ flaskbb_config["PROJECT_TITLE"] }} - {{ flaskbb_config["PROJECT_SUBTITLE"] }}
            {%- else -%}
                {{ page_title }} - {{ flaskbb_config["PROJECT_TITLE"] }}
            {%- endif -%}
        {% endblock %}
        </title>

        <meta name="viewport" content="width=device-width, initial-scale=1.0">
        <meta name="description" content="FlaskBB is a forum software written in Flask">
        <meta name="author" content="FlaskBB Team">
        <meta name="csrf-token" content="{{ csrf_token() }}">

        <link rel="shortcut icon" href="{{ url_for('static', filename='favicon.ico') }}">

        {% block stylesheets %}
        <link rel="stylesheet" href="{{ url_for('static', filename='css/bootstrap.min.css') }}">
        <link rel="stylesheet" href="{{ url_for('static', filename='css/font-awesome.min.css') }}" >
        <link rel="stylesheet" href="{{ url_for('static', filename='css/code.css') }}">
        <link rel="stylesheet" href="{{ url_for('static', filename='css/flaskbb.css') }}">
        {% endblock %}

        {# for extra stylesheets. e.q. a template has to add something #}
        {% block css %}
        {% endblock %}

        {# for various extra things #}
        {% block head_extra %}
        {% endblock %}
    </head>

    <body>
        {% block navigation %}
        {%- from theme("macros.html") import topnav with context -%}
        <!-- Navigation -->
        <nav class="navbar navbar-default navbar-static-top">
            <div class="container">
                <div class="navbar-header">
                    <button type="button" class="navbar-toggle" data-toggle="collapse" data-target=".navbar-ex1-collapse">
                        <span class="sr-only">Toggle navigation</span>
                        <span class="icon-bar"></span>
                        <span class="icon-bar"></span>
                        <span class="icon-bar"></span>
                    </button>
                    <a class="navbar-brand" href="/">FlaskBB</a>
                </div>
                <div class="collapse navbar-collapse navbar-ex1-collapse">
                    <ul class="nav navbar-nav">
                        {{ emit_event("before-first-navigation-element") }}

                        {# active_forum_nav is set in {forum, category, topic}.html and new_{topic, post}.html #}
                        {{ topnav(endpoint='forum.index', name=_('Forum'), icon='fa fa-comment', active=active_forum_nav) }}
                        {{ topnav(endpoint='forum.memberlist', name=_('Memberlist'), icon='fa fa-user') }}
                        {{ topnav(endpoint='forum.search', name=_('Search'), icon='fa fa-search') }}

                        {{ emit_event("after-last-navigation-element") }}
                    </ul>

                {% if current_user and current_user.is_authenticated() %}
                    <div class="btn-group navbar-btn navbar-right" style="padding-left: 15px; margin-right: -10px">
                        <a class="btn btn-primary" href="{{ url_for('user.profile', username=current_user.username) }}">
                            <span class="fa fa-user"></span> {{ current_user.username }}
                        </a>
                        <button type="button" class="btn btn-primary dropdown-toggle" data-toggle="dropdown">
                            <span class="caret"></span>
                        </button>
                        <ul class="dropdown-menu" role="menu">
                            <li><a href="{{ url_for('forum.topictracker') }}"><span class="fa fa-book"></span> {% trans %}Topic Tracker{% endtrans %}</a></li>
                            <li class="divider"></li>

                            <li><a href="{{ url_for('user.settings') }}"><span class="fa fa-cogs"></span> {% trans %}Settings{% endtrans %}</a></li>
                            {% if current_user|is_admin_or_moderator %}
                            <li><a href="{{ url_for('management.overview') }}"><span class="fa fa-cog"></span> {% trans %}Management{% endtrans %}</a></li>
                            <li class="divider"></li>
                            {% endif %}

                            <li><a href="{{ url_for('auth.logout') }}"><span class="fa fa-power-off"></span> {% trans %}Logout{% endtrans %}</a></li>
                        </ul>
                    </div>

                    <div class="btn-group navbar-btn navbar-right">
                        <button type="button" class="btn btn-success dropdown-toggle" data-toggle="dropdown">
                            <span class="fa fa-envelope"></span> <span class="badge">{{ current_user.pm_unread }}</span>
                        </button>
                        <ul class="dropdown-menu" role="menu">
                            <li><a href="{{ url_for('message.inbox') }}"><span class="fa fa-envelope"></span> {% trans %}Private Messages{% endtrans %}</a></li>
                            <li><a href="{{ url_for('message.new_conversation') }}"><span class="fa fa-pencil"></span> {% trans %}New Message{% endtrans %}</a></li>
                        </ul>
                    </div>
                {% else %}
                    <div class="btn-group navbar-btn navbar-right">
                        <a class="btn btn-primary" href="{{ url_for('auth.login') }}">
                            <span class="fa fa-user"></span> {% trans %}Login{% endtrans %}
                        </a>
                        <button type="button" class="btn btn-primary dropdown-toggle" data-toggle="dropdown">
                            <span class="caret"></span>
                        </button>
                        <ul class="dropdown-menu" role="menu">
                            <li><a href="{{ url_for('auth.register') }}">{% trans %}Register{% endtrans %}</a></li>
                            <li><a href="{{ url_for('auth.forgot_password') }}">{% trans %}Reset Password{% endtrans %}</a></li>
                        </ul>
                    </div>
                {% endif %}
                </div><!-- nav-collapse -->
            </div><!-- container -->
        </nav> <!-- navbar navbar-inverse -->
        {% endblock %}


        <div class="container">
            {% block messages %}
                {% include theme('flashed_messages.html') %}
            {% endblock %}

            {% block content %}
            {% endblock %}
        </div> <!-- /container -->

        {% block footer %}
        <div id="footer">
            <div class="container">
<<<<<<< HEAD
                <p class="text-muted credit pull-left">powered by <a href="http://flask.pocoo.org">Flask</a></p>
                <p class="text-muted credit pull-right">&copy; 2013 - <a href="http://flaskbb.org">FlaskBB.org</a></p>
=======
                {% block messages %}
                    {% include theme('flashed_messages.html') %}
                {% endblock %}

                {% block content %}
                {% endblock %}
            </div> <!-- /container -->

            {% block footer %}
            <div id="footer">
                <div class="container">
                    <p class="text-muted credit pull-left">powered by <a href="http://flask.pocoo.org">Flask</a></p>
                    <p class="text-muted credit pull-right">&copy; 2013 - 2015 - <a href="http://flaskbb.org">FlaskBB.org</a></p>
                </div>
>>>>>>> 55fa2799
            </div>
        </div>
        {% endblock %}

        {# standard javascript libs #}
        {% block javascript %}
        <script src="{{ url_for('static', filename='js/jquery.min.js') }}"></script>
        <script src="{{ url_for('static', filename='js/bootstrap.min.js') }}"></script>
        <script src="{{ url_for('static', filename='js/flaskbb.js') }}"></script>
        {% endblock %}

        {# space for extra scripts - to use in other templates #}
        {% block scripts %}
        {% endblock %}
    </body>
</html><|MERGE_RESOLUTION|>--- conflicted
+++ resolved
@@ -125,25 +125,8 @@
         {% block footer %}
         <div id="footer">
             <div class="container">
-<<<<<<< HEAD
                 <p class="text-muted credit pull-left">powered by <a href="http://flask.pocoo.org">Flask</a></p>
-                <p class="text-muted credit pull-right">&copy; 2013 - <a href="http://flaskbb.org">FlaskBB.org</a></p>
-=======
-                {% block messages %}
-                    {% include theme('flashed_messages.html') %}
-                {% endblock %}
-
-                {% block content %}
-                {% endblock %}
-            </div> <!-- /container -->
-
-            {% block footer %}
-            <div id="footer">
-                <div class="container">
-                    <p class="text-muted credit pull-left">powered by <a href="http://flask.pocoo.org">Flask</a></p>
-                    <p class="text-muted credit pull-right">&copy; 2013 - 2015 - <a href="http://flaskbb.org">FlaskBB.org</a></p>
-                </div>
->>>>>>> 55fa2799
+                <p class="text-muted credit pull-right">&copy; 2013 - 2015 - <a href="http://flaskbb.org">FlaskBB.org</a></p>
             </div>
         </div>
         {% endblock %}
