--- conflicted
+++ resolved
@@ -113,14 +113,6 @@
     :param flaskbb.forum.models.Post post: The post which triggered the event.
     """
 
-<<<<<<< HEAD
-=======
-@spec
-def flaskbb_user_registered(username):
-    """Hook for handling events after a user is registered"""
-
-# Template Hooks
->>>>>>> 83a7a176
 
 @spec
 def flaskbb_event_post_save_after(post, is_new):
@@ -148,6 +140,11 @@
                                              event.
     :param bool is_new: True if the topic is new, False if it is an edit.
     """
+
+
+@spec
+def flaskbb_user_registered(username):
+    """Hook for handling events after a user is registered"""
 
 
 # Form hooks
