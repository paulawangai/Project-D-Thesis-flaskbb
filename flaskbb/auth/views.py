--- conflicted
+++ resolved
@@ -382,11 +382,7 @@
                         ), "danger"
                     )
 
-<<<<<<< HEAD
-                    return redirect('auth.request_activation_token')
-=======
                     return redirect(url_for('auth.request_activation_token'))
->>>>>>> e12f70c3
 
                 flash(
                     _("Your account has been activated and you can now login."),
